"""
    NLevelBasis(N)

Basis for a system consisting of N states.
"""
struct NLevelBasis{T} <: Basis
    shape::Vector{T}
    N::T
    function NLevelBasis(N::T) where T<:Integer
        if N < 1
            throw(DimensionMismatch())
        end
        new{T}([N], N)
    end
end

==(b1::NLevelBasis, b2::NLevelBasis) = b1.N == b2.N


"""
    transition(b::NLevelBasis, to::Integer, from::Integer)

Transition operator ``|\\mathrm{to}⟩⟨\\mathrm{from}|``.
"""
function transition(b::NLevelBasis, to::Integer, from::Integer)
    if to < 1 || b.N < to
        throw(BoundsError("'to' index has to be between 1 and b.N"))
    end
    if from < 1 || b.N < from
        throw(BoundsError("'from' index has to be between 1 and b.N"))
    end
    op = SparseOperator(b)
    op.data[to, from] = 1.
    op
end


"""
    nlevelstate(b::NLevelBasis, n::Integer)

State where the system is completely in the n-th level.
"""
<<<<<<< HEAD
function nlevelstate(::Type{T}, b::NLevelBasis, n::Integer) where T
=======
function nlevelstate(b::NLevelBasis, n::Integer)
>>>>>>> de7abf7e
    if n < 1 || b.N < n
        throw(BoundsError("n has to be between 1 and b.N"))
    end
    basisstate(T, b, n)
end
nlevelstate(b::NLevelBasis, n::Integer) = nlevelstate(ComplexF64, b, n)<|MERGE_RESOLUTION|>--- conflicted
+++ resolved
@@ -40,11 +40,7 @@
 
 State where the system is completely in the n-th level.
 """
-<<<<<<< HEAD
 function nlevelstate(::Type{T}, b::NLevelBasis, n::Integer) where T
-=======
-function nlevelstate(b::NLevelBasis, n::Integer)
->>>>>>> de7abf7e
     if n < 1 || b.N < n
         throw(BoundsError("n has to be between 1 and b.N"))
     end
