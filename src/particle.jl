--- conflicted
+++ resolved
@@ -107,13 +107,8 @@
 ``\\langle x_i|Ψ\\rangle = \\sqrt{Δ x} Ψ(x_i)`` and ``\\langle p_i|Ψ\\rangle = \\sqrt{Δ p} Ψ(p_i)`` so
 that the resulting Ket state is normalized.
 """
-<<<<<<< HEAD
 function gaussianstate(::Type{T}, b::PositionBasis, x0, p0, sigma) where T
     psi = Ket(T, b)
-=======
-function gaussianstate(b::PositionBasis, x0, p0, sigma)
-    psi = Ket(b)
->>>>>>> de7abf7e
     dx = spacing(b)
     alpha = 1.0/(pi^(1/4)*sqrt(sigma))*sqrt(dx)
     x = b.xmin
@@ -124,13 +119,8 @@
     return psi
 end
 
-<<<<<<< HEAD
 function gaussianstate(::Type{T}, b::MomentumBasis, x0, p0, sigma) where T
     psi = Ket(T, b)
-=======
-function gaussianstate(b::MomentumBasis, x0, p0, sigma)
-    psi = Ket(b)
->>>>>>> de7abf7e
     dp = spacing(b)
     alpha = sqrt(sigma)/pi^(1/4)*sqrt(dp)
     p = b.pmin
@@ -141,7 +131,7 @@
     return psi
 end
 
-gaussianstate(args...) = gaussianstate(ComplexF64, args...)
+gaussianstate(b::Basis, x0, p0, sigma) = gaussianstate(ComplexF64, b, x0, p0, sigma)
 
 
 """
